--- conflicted
+++ resolved
@@ -58,7 +58,6 @@
                sim_directory=SIM_DIRECTORY, sim_number=range(0, experiment_config['num_sims_pretrain'])),
         expand("{sim_directory}/sampled_genome_windows/sim_{sim_number}/metadata.txt",
                sim_directory=SIM_DIRECTORY, sim_number=range(0, experiment_config['num_sims_pretrain'])),
-<<<<<<< HEAD
         expand("{sim_directory}/sampled_genome_windows/sim_{sim_number}/ld_stats_window.{window_number}.pkl",
                sim_directory=SIM_DIRECTORY, sim_number=range(0, experiment_config['num_sims_pretrain']), window_number=range(0, experiment_config['num_windows'])),
         expand("{sim_directory}/sampled_genome_windows/sim_{sim_number}/combined_LD_stats_sim_{sim_number}.pkl",
@@ -70,13 +69,6 @@
                sim_directory=SIM_DIRECTORY, sim_number=range(0, experiment_config['num_sims_pretrain'])),
         expand("{sim_directory}/simulation_results/momentsLD_inferences_sim_{sim_number}.pkl", 
                sim_directory=SIM_DIRECTORY, sim_number=range(0, experiment_config['num_sims_pretrain'])),
-=======
-        # Software and momentsLD inferences (these should run after the simulations)
-        # expand("{sim_directory}/simulation_results/software_inferences_sim_{sim_number}.pkl", 
-        #        sim_directory=SIM_DIRECTORY, sim_number=range(0, experiment_config['num_sims_pretrain'])),
-        # expand("{sim_directory}/simulation_results/momentsLD_inferences_sim_{sim_number}.pkl", 
-        #        sim_directory=SIM_DIRECTORY, sim_number=range(0, experiment_config['num_sims_pretrain'])),
->>>>>>> 907fa31c
         f"{SIM_DIRECTORY}/preprocessing_results_obj.pkl",
         # f"{SIM_DIRECTORY}/training_features.npy",
         # f"{SIM_DIRECTORY}/training_targets.npy",
@@ -240,6 +232,7 @@
         """
 
 # Rule to gather both software_inferences and momentsLD_inferences
+# Rule to gather both software_inferences and momentsLD_inferences
 def gather_all_inferences(wildcards):
     software_inferences = expand(
         f"{SIM_DIRECTORY}/simulation_results/software_inferences_sim_{{sim_number}}.pkl",
@@ -254,6 +247,10 @@
     print(f'Total Length (software inferences + momentsLD inferences): {len(software_inferences)} + {len(momentsLD_inferences)}')
 
     # Combine the two lists of file paths and return
+
+    print(f'Total Length (software inferences + momentsLD inferences): {len(software_inferences)} + {len(momentsLD_inferences)}')
+
+    # Combine the two lists of file paths and return
     return software_inferences + momentsLD_inferences
 
 
@@ -281,6 +278,7 @@
             {params.SIM_DIRECTORY} \
             {' '.join(inferences_file_list)}
         """)
+
 
 
 rule postprocessing:
