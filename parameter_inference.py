--- conflicted
+++ resolved
@@ -89,11 +89,7 @@
 
     opt_theta = dadi.Inference.optimal_sfs_scaling(model, sfs)
 
-<<<<<<< HEAD
-    
-=======
     N_ref = opt_theta/(4*mutation_rate*length)
->>>>>>> d4397c33
 
     opt_params_dict = {
         "N0": N_ref,
