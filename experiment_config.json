--- conflicted
+++ resolved
@@ -23,11 +23,7 @@
     "moments_analysis": true,
     "momentsLD_analysis": true,
     "num_windows": 100,
-<<<<<<< HEAD
     "window_length": 1000000.0,
-=======
-    "window_length": 10000.0,
->>>>>>> 6a1e57ed
     "maxiter": 20,
     "genome_length": 100000000.0,
     "mutation_rate": 1.5e-8,
